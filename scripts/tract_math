#!/projects/schiz/software/LabPython/bin/python
import sys
import itertools
from argparse import ArgumentParser, FileType, REMAINDER

import warnings


def custom_formatwarning(msg, *a):
    # ignore everything except the message
    return '\nWarning: ' + str(msg) + '\n'

warnings.formatwarning = custom_formatwarning


def tract_math_operation(help_text, needs_one_tract=True):
    '''
    Decorator to identify tract_math functionalities the name of the
    function will be automatically incorporated to the tract_math options

    Parameters
    ----------
    help_text: help for the operation
    needs_one_tract: tells the script if all the input tractographies should
                      be unified as one or left as a tractography list
    '''
    def internal_decorator(func):
        func.help_text = help_text
        func.needs_one_tract = needs_one_tract
        return func
    return internal_decorator


def main():
<<<<<<< HEAD
    from tract_querier.tract_math import tract_math_operations as operations
=======
    from tract_querier.tract_math import operations
    from tract_querier.tract_math import TractMathWrongArgumentsError
>>>>>>> 7709a64e

    usage = r"""
    usage: %(prog)s <tract1.vtk> ... <tractN.vtk> operation <operation parameter1> ... <operation parameterN> <output_tract.vtk>

    Available operations:
    """

    operations_names = operations.keys()
    operations_names.sort()
    for f in operations_names:
        usage += '\t%s %s\n' % (f, operations[f].help_text)

    #The first arguments, except for the last one, might be tractography files

    n_tracts = len([
        tract for tract in
        itertools.takewhile(
            lambda x: x not in operations_names,
            sys.argv[1:]
        )
    ])

    parser = ArgumentParser(usage=usage)
    parser.add_argument('tractographies', nargs=max(n_tracts, 1), help='tractography files', type=FileType('r'))
    parser.add_argument('operation', type=str, choices=operations_names,
                        help="operation to use")
    parser.add_argument('operation_parameters', type=str, nargs=REMAINDER,
                        help="operation parameters")

    args = parser.parse_args()
    #Load the global modules after the parsing of parameters
    from tract_querier.tractography import tractography_from_files

    if  (args.operation in operations) and operations[args.operation].needs_one_tract:
        tractography = tractography_from_files([f.name for f in args.tractographies])
    else:
        tractography = []
        try:
            for f in args.tractographies:
                tractography.append(tractography_from_files(f.name))
        except IOError as e:
            print >>sys.stderr, "Error reading file ", f.name, "(%s)" % repr(e)

    if  args.operation in operations:
        try:
            operations[args.operation](tractography, *args.operation_parameters)
        except TractMathWrongArgumentsError, e:
            parser.error('\n\n' + str(e))
        except TypeError:
            parser.error("\n\nWrong number of parameters for the operation")
    else:
        parser.error("\n\nOperation not found")


if __name__ == "__main__":
    main()
    sys.exit()<|MERGE_RESOLUTION|>--- conflicted
+++ resolved
@@ -32,12 +32,8 @@
 
 
 def main():
-<<<<<<< HEAD
     from tract_querier.tract_math import tract_math_operations as operations
-=======
-    from tract_querier.tract_math import operations
     from tract_querier.tract_math import TractMathWrongArgumentsError
->>>>>>> 7709a64e
 
     usage = r"""
     usage: %(prog)s <tract1.vtk> ... <tractN.vtk> operation <operation parameter1> ... <operation parameterN> <output_tract.vtk>
