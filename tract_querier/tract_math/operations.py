--- conflicted
+++ resolved
@@ -327,8 +327,6 @@
         )
 
 
-<<<<<<< HEAD
-=======
 @tract_math_operation(
     '<deformation> <tractography_file_output>: apply a '
     'non-linear deformation to a tractography'
@@ -400,7 +398,6 @@
     )
 
 
->>>>>>> 687beba9
 @tract_math_operation('<bins> <qty> <output>')
 def tract_tract_confidence(tractography, bins, qty, file_output=None):
     bins = int(bins)
@@ -816,8 +813,6 @@
     return ijk_points
 
 
-<<<<<<< HEAD
-=======
 def tract_in_ras(image, tract_ijk):
     ijk_points = tract_ijk
     ras_points = numpy.dot(image.get_affine(), numpy.hstack((
@@ -827,7 +822,6 @@
     return ras_points
 
 
->>>>>>> 687beba9
 @tract_math_operation('<tract_out>: compute the protoype tract')
 def tract_prototype_median(tractography, file_output=None):
     from .tract_obb import prototype_tract
@@ -937,8 +931,4 @@
             result['tract file'].append(tract)
             result['bhattacharyya %s value' % coord[i]].append(numpy.nan_to_num(distances[i]))
 
-<<<<<<< HEAD
-    return result
-=======
-    return result
->>>>>>> 687beba9
+    return result